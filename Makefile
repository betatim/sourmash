--- conflicted
+++ resolved
@@ -7,13 +7,9 @@
 	$(PYTHON) setup.py clean --all
 
 test: all
-<<<<<<< HEAD
 	$(PYTHON) -m pytest sourmash_lib/*.py
-=======
-	$(PYTHON) -m pytest sourmash_lib.py sourmash_signature.py test__minhash.py
 
 coverage: all
 	$(PYTHON) setup.py clean --all
 	SOURMASH_COVERAGE=1 $(PYTHON) setup.py build_ext -i
-	$(PYTHON) -m pytest --cov=. sourmash_lib.py sourmash_signature.py test__minhash.py
->>>>>>> ad6854fd
+	$(PYTHON) -m pytest --cov=. sourmash_lib/*.py