#ifndef KMER_MIN_HASH_HH
#define KMER_MIN_HASH_HH

#include <algorithm>
#include <set>
#include <map>
#include <queue>
#include <exception>
#include <string>
#include <unordered_map>

// #include "kmer_hash.hh"

////

typedef std::set<HashIntoType> CMinHashType;

typedef std::map<HashIntoType, uint64_t> CMinAbundanceType;

class minhash_exception : public std::exception
{
public:
    explicit minhash_exception(const std::string& msg = "Generic minhash exception")
        : _msg(msg) { }

    virtual ~minhash_exception() throw() { }
    virtual const char* what() const throw ()
    {
        return _msg.c_str();
    }

protected:
    const std::string _msg;
};


class KmerMinHash
{
public:
    const uint32_t seed;
    const unsigned int num;
    const unsigned int ksize;
    const bool is_protein;
    const HashIntoType max_hash;
    CMinHashType mins;

<<<<<<< HEAD
    KmerMinHash(unsigned int n, unsigned int k, bool prot) :
        num(n), ksize(k), is_protein(prot), max_hash(0) { };

    KmerMinHash(unsigned int n, unsigned int k, bool prot, HashIntoType mx) :
        num(n), ksize(k), is_protein(prot), max_hash(mx) { };
=======
    KmerMinHash(unsigned int n, unsigned int k, bool prot, uint32_t seed) :
      num(n), ksize(k), is_protein(prot), seed(seed) { };
>>>>>>> 8561fda2

    virtual void _shrink() {
        if (num == 0) {
            return;
        }
        while (mins.size() > num) {
            CMinHashType::iterator mi = mins.end();
            mi--;
            mins.erase(mi);
        }
    }
    virtual void add_hash(HashIntoType h) {
        if (max_hash) {
            if (h <= max_hash) {
                mins.insert(h);
            }
        } else {
            mins.insert(h);
        }
        _shrink();
    }
  void add_word(std::string word) {
    HashIntoType hash = _hash_murmur(word, seed);
        add_hash(hash);
    }
    void add_sequence(const char * sequence, bool force=false) {
        if (strlen(sequence) < ksize) {
            return;
        }
        const std::string seq = _checkdna(sequence, force);
        if (!is_protein) {
            for (unsigned int i = 0; i < seq.length() - ksize + 1; i++) {
                std::string kmer = seq.substr(i, ksize);
                std::string rc = _revcomp(kmer);
                if (kmer < rc) {
                    add_word(kmer);
                } else {
                    add_word(rc);
                }
            }
        } else {                      // protein
            std::string rc = _revcomp(seq);
            for (unsigned int i = 0; i < 3; i++) {
                std::string aa = _dna_to_aa(seq.substr(i, seq.length() - i));
                unsigned int aa_ksize = int(ksize / 3);
                std::string kmer;

                for (unsigned int j = 0; j < aa.length() - aa_ksize + 1; j++) {
                    kmer = aa.substr(j, aa_ksize);
                    add_word(kmer);
                }

                aa = _dna_to_aa(rc.substr(i, rc.length() - i));
                aa_ksize = int(ksize / 3);

                for (unsigned int j = 0; j < aa.length() - aa_ksize + 1; j++) {
                    kmer = aa.substr(j, aa_ksize);
                    add_word(kmer);
                }
            }
        }
    }

    std::string _dna_to_aa(const std::string& dna) {
        std::string aa;
        unsigned int dna_size = (dna.size() / 3) * 3; // floor it
        for (unsigned int j = 0; j < dna_size; j += 3) {
            std::string codon = dna.substr(j, 3);
            aa += (_codon_table)[codon];
        }
        return aa;
    }

    std::string _checkdna(const char * s, bool force=false) const {
        size_t seqsize = strlen(s);

        std::string seq = s;

        for (size_t i=0; i < seqsize; ++i) {
            switch(seq[i]) {
            case 'A':
            case 'C':
            case 'G':
            case 'T':
                break;
            default:
                if (force) {
                    seq[i] = 'N';
                } else {
                    std::string msg = "invalid DNA character in sequence: ";
                    msg += seq[i];
                    throw minhash_exception(msg);
                }
                break;
            }
        }
        return seq;
    }

    std::string _revcomp(const std::string& kmer) const {
        std::string out = kmer;
        size_t ksize = out.size();

        for (size_t i=0; i < ksize; ++i) {
            char complement;

            switch(kmer[i]) {
            case 'A':
                complement = 'T';
                break;
            case 'C':
                complement = 'G';
                break;
            case 'G':
                complement = 'C';
                break;
            case 'T':
                complement = 'A';
                break;
            case 'N':
                complement = 'N';
                break;
            default:
                std::string msg = "invalid DNA character in sequence: ";
                msg += kmer[i];

                throw minhash_exception(msg);
            }
            out[ksize - i - 1] = complement;
        }
        return out;
    }

    virtual void merge(const KmerMinHash& other) {
        if (ksize != other.ksize) {
            throw minhash_exception("different ksizes cannot be merged");
        }
        if (is_protein != other.is_protein) {
            throw minhash_exception("DNA/prot minhashes cannot be merged");
        }
        if (max_hash != other.max_hash) {
            throw minhash_exception("mismatch in max_hash; merge fail");
        }
        for (auto mi: other.mins) {
            mins.insert(mi);
        }
        _shrink();
    }
    virtual unsigned int count_common(const KmerMinHash& other) {
        CMinHashType combined;

        if (ksize != other.ksize) {
            throw minhash_exception("different ksizes cannot be compared");
        }
        if (is_protein != other.is_protein) {
            throw minhash_exception("DNA/prot minhashes cannot be compared");
        }
        if (max_hash != other.max_hash) {
            throw minhash_exception("mismatch in max_hash; comparison fail");
        }

        CMinHashType::iterator mi;
        for (mi = mins.begin(); mi != mins.end(); ++mi) {
            combined.insert(*mi);
        }
        for (mi = other.mins.begin(); mi != other.mins.end(); ++mi) {
            combined.insert(*mi);
        }
        return mins.size() + other.mins.size() - combined.size();
    }
    virtual ~KmerMinHash() throw() { }

private:
    std::map<std::string, std::string> _codon_table = {
        {"TTT", "F"}, {"TTC", "F"},
        {"TTA", "L"}, {"TTG", "L"},

        {"TCT", "S"}, {"TCC", "S"}, {"TCA", "S"}, {"TCG", "S"},

        {"TAT", "Y"}, {"TAC", "Y"},
        {"TAA", "*"}, {"TAG", "*"},

        {"TGT", "C"}, {"TGC", "C"},
        {"TGA", "*"},
        {"TGG", "W"},

        {"CTT", "L"}, {"CTC", "L"}, {"CTA", "L"}, {"CTG", "L"},

        {"CCT", "P"}, {"CCC", "P"}, {"CCA", "P"}, {"CCG", "P"},

        {"CAT", "H"}, {"CAC", "H"},
        {"CAA", "Q"}, {"CAG", "Q"},

        {"CGT", "R"}, {"CGC", "R"}, {"CGA", "R"}, {"CGG", "R"},

        {"ATT", "I"}, {"ATC", "I"}, {"ATA", "I"},
        {"ATG", "M"},

        {"ACT", "T"}, {"ACC", "T"}, {"ACA", "T"}, {"ACG", "T"},

        {"AAT", "N"}, {"AAC", "N"},
        {"AAA", "K"}, {"AAG", "K"},

        {"AGT", "S"}, {"AGC", "S"},
        {"AGA", "R"}, {"AGG", "R"},

        {"GTT", "V"}, {"GTC", "V"}, {"GTA", "V"}, {"GTG", "V"},

        {"GCT", "A"}, {"GCC", "A"}, {"GCA", "A"}, {"GCG", "A"},

        {"GAT", "D"}, {"GAC", "D"},
        {"GAA", "E"}, {"GAG", "E"},

        {"GGT", "G"}, {"GGC", "G"}, {"GGA", "G"}, {"GGG", "G"}
    };
};

class KmerMinAbundance: public KmerMinHash {
 public:
    CMinAbundanceType mins;
    HashIntoType max_mins;

  KmerMinAbundance(unsigned int n, unsigned int k, bool prot, uint32_t seed) :
      KmerMinHash(n, k, prot, seed) { };

    KmerMinAbundance(unsigned int n, unsigned int k, bool prot,
                     HashIntoType mx) :
        KmerMinHash(n, k, prot, mx) { };

    virtual void add_hash(HashIntoType h) {
        if (max_hash && h > max_hash) {
            return;
        }

        if (!num || mins.size() < num) {
            mins[h] += 1;
            max_mins = std::max(max_mins, h);
            return;
        }

        if (num && h > max_mins) {
            return;
        } else {
            if (mins.find(h) != mins.end()) {
                mins[h] += 1;
            } else {
                mins.emplace(h, 1);
                mins.erase(max_mins);
                max_mins = (*std::max_element(mins.begin(), mins.end())).first;
            }
        }
        _shrink();
    }

    virtual void _shrink() {
        if (num == 0) {
            return;
        }
        while (mins.size() > num) {
            mins.erase(max_mins);
            max_mins = (*std::max_element(mins.begin(), mins.end())).first;
        }
    }

    virtual void merge(const KmerMinAbundance& other) {
        if (ksize != other.ksize) {
            throw minhash_exception("different ksizes cannot be merged");
        }
        if (is_protein != other.is_protein) {
            throw minhash_exception("DNA/prot minhashes cannot be merged");
        }
        if (max_hash != other.max_hash) {
            throw minhash_exception("mismatch in max_hash; merge fail");
        }
        for (auto mi: other.mins) {
            mins[mi.first] += mi.second;
            max_mins = std::max(mi.first, max_mins);
        }
        _shrink();
    }

    virtual unsigned int count_common(const KmerMinAbundance& other) {
        CMinHashType combined;

        if (ksize != other.ksize) {
            throw minhash_exception("different ksizes cannot be compared");
        }
        if (is_protein != other.is_protein) {
            throw minhash_exception("DNA/prot minhashes cannot be compared");
        }
        if (max_hash != other.max_hash) {
            throw minhash_exception("mismatch in max_hash; comparison fail");
        }

        for (auto mi: mins) {
            combined.insert(mi.first);
        }
        for (auto mi: other.mins) {
            combined.insert(mi.first);
        }
        return mins.size() + other.mins.size() - combined.size();
    }

    virtual unsigned int count_common(const KmerMinHash& other) {
        CMinHashType combined;

        if (ksize != other.ksize) {
            throw minhash_exception("different ksizes cannot be compared");
        }
        if (is_protein != other.is_protein) {
            throw minhash_exception("DNA/prot minhashes cannot be compared");
        }
        if (max_hash != other.max_hash) {
            throw minhash_exception("mismatch in max_hash; comparison fail");
        }

        for (auto mi: mins) {
            combined.insert(mi.first);
        }
        for (auto mi: other.mins) {
            combined.insert(mi);
        }
        return mins.size() + other.mins.size() - combined.size();
    }

};

#endif // KMER_MIN_HASH_HH<|MERGE_RESOLUTION|>--- conflicted
+++ resolved
@@ -37,23 +37,16 @@
 class KmerMinHash
 {
 public:
-    const uint32_t seed;
     const unsigned int num;
     const unsigned int ksize;
     const bool is_protein;
+    const uint32_t seed;
     const HashIntoType max_hash;
     CMinHashType mins;
 
-<<<<<<< HEAD
-    KmerMinHash(unsigned int n, unsigned int k, bool prot) :
-        num(n), ksize(k), is_protein(prot), max_hash(0) { };
-
-    KmerMinHash(unsigned int n, unsigned int k, bool prot, HashIntoType mx) :
-        num(n), ksize(k), is_protein(prot), max_hash(mx) { };
-=======
-    KmerMinHash(unsigned int n, unsigned int k, bool prot, uint32_t seed) :
-      num(n), ksize(k), is_protein(prot), seed(seed) { };
->>>>>>> 8561fda2
+    KmerMinHash(unsigned int n, unsigned int k, bool prot, uint32_t s,
+                HashIntoType mx) :
+        num(n), ksize(k), is_protein(prot), seed(s), max_hash(mx) { };
 
     virtual void _shrink() {
         if (num == 0) {
@@ -75,8 +68,8 @@
         }
         _shrink();
     }
-  void add_word(std::string word) {
-    HashIntoType hash = _hash_murmur(word, seed);
+    void add_word(std::string word) {
+        HashIntoType hash = _hash_murmur(word, seed);
         add_hash(hash);
     }
     void add_sequence(const char * sequence, bool force=false) {
@@ -276,12 +269,9 @@
     CMinAbundanceType mins;
     HashIntoType max_mins;
 
-  KmerMinAbundance(unsigned int n, unsigned int k, bool prot, uint32_t seed) :
-      KmerMinHash(n, k, prot, seed) { };
-
-    KmerMinAbundance(unsigned int n, unsigned int k, bool prot,
+    KmerMinAbundance(unsigned int n, unsigned int k, bool prot, uint32_t seed,
                      HashIntoType mx) :
-        KmerMinHash(n, k, prot, mx) { };
+        KmerMinHash(n, k, prot, seed, mx) { };
 
     virtual void add_hash(HashIntoType h) {
         if (max_hash && h > max_hash) {
